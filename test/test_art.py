--- conflicted
+++ resolved
@@ -89,40 +89,23 @@
                       'paths': [self.dpath]}
 
     def test_finds_jpg_in_directory(self):
-<<<<<<< HEAD
-        self.touch(os.path.join(self.dpath, 'a.jpg'))
-=======
-        _common.touch(os.path.join(self.dpath, b'a.jpg'))
->>>>>>> 93e510c1
+        self.touch(os.path.join(self.dpath, b'a.jpg'))
         candidate = next(self.source.get(None, self.extra))
         self.assertEqual(candidate.path, os.path.join(self.dpath, b'a.jpg'))
 
     def test_appropriately_named_file_takes_precedence(self):
-<<<<<<< HEAD
-        self.touch(os.path.join(self.dpath, 'a.jpg'))
-        self.touch(os.path.join(self.dpath, 'art.jpg'))
-=======
-        _common.touch(os.path.join(self.dpath, b'a.jpg'))
-        _common.touch(os.path.join(self.dpath, b'art.jpg'))
->>>>>>> 93e510c1
+        self.touch(os.path.join(self.dpath, b'a.jpg'))
+        self.touch(os.path.join(self.dpath, b'art.jpg'))
         candidate = next(self.source.get(None, self.extra))
         self.assertEqual(candidate.path, os.path.join(self.dpath, b'art.jpg'))
 
     def test_non_image_file_not_identified(self):
-<<<<<<< HEAD
-        self.touch(os.path.join(self.dpath, 'a.txt'))
-=======
-        _common.touch(os.path.join(self.dpath, b'a.txt'))
->>>>>>> 93e510c1
+        self.touch(os.path.join(self.dpath, b'a.txt'))
         with self.assertRaises(StopIteration):
             next(self.source.get(None, self.extra))
 
     def test_cautious_skips_fallback(self):
-<<<<<<< HEAD
-        self.touch(os.path.join(self.dpath, 'a.jpg'))
-=======
-        _common.touch(os.path.join(self.dpath, b'a.jpg'))
->>>>>>> 93e510c1
+        self.touch(os.path.join(self.dpath, b'a.jpg'))
         self.extra['cautious'] = True
         with self.assertRaises(StopIteration):
             next(self.source.get(None, self.extra))
@@ -176,11 +159,7 @@
         self.assertIsNone(candidate)
 
     def test_main_interface_gives_precedence_to_fs_art(self):
-<<<<<<< HEAD
-        self.touch(os.path.join(self.dpath, 'art.jpg'))
-=======
-        _common.touch(os.path.join(self.dpath, b'art.jpg'))
->>>>>>> 93e510c1
+        self.touch(os.path.join(self.dpath, b'art.jpg'))
         self.mock_response(self.AMAZON_URL)
         album = test.Bag(asin=self.ASIN)
         candidate = self.plugin.art_for_album(album, [self.dpath])
@@ -221,13 +200,8 @@
         self.assertEqual(len(responses.calls), 0)
 
     def test_local_only_gets_fs_image(self):
-<<<<<<< HEAD
-        self.touch(os.path.join(self.dpath, 'art.jpg'))
+        self.touch(os.path.join(self.dpath, b'art.jpg'))
         album = test.Bag(mb_albumid=self.MBID, asin=self.ASIN)
-=======
-        _common.touch(os.path.join(self.dpath, b'art.jpg'))
-        album = _common.Bag(mb_albumid=self.MBID, asin=self.ASIN)
->>>>>>> 93e510c1
         candidate = self.plugin.art_for_album(album, [self.dpath],
                                               local_only=True)
         self.assertIsNotNone(candidate)
@@ -266,13 +240,8 @@
         self.assertEqual(candidate.url, 'TARGET_URL')
 
     def test_aao_scraper_returns_no_result_when_no_image_present(self):
-<<<<<<< HEAD
-        self.mock_response(self.AAO_URL, b'blah blah')
+        self.mock_response(self.AAO_URL, 'blah blah')
         album = test.Bag(asin=self.ASIN)
-=======
-        self.mock_response(self.AAO_URL, 'blah blah')
-        album = _common.Bag(asin=self.ASIN)
->>>>>>> 93e510c1
         with self.assertRaises(StopIteration):
             next(self.source.get(album, self.extra))
 
@@ -292,37 +261,22 @@
                       content_type='application/json')
 
     def test_google_art_finds_image(self):
-<<<<<<< HEAD
         album = test.Bag(albumartist="some artist", album="some album")
-        json = b'{"items": [{"link": "url_to_the_image"}]}'
-=======
-        album = _common.Bag(albumartist="some artist", album="some album")
         json = '{"items": [{"link": "url_to_the_image"}]}'
->>>>>>> 93e510c1
         self.mock_response(fetchart.GoogleImages.URL, json)
         candidate = next(self.source.get(album, self.extra))
         self.assertEqual(candidate.url, 'url_to_the_image')
 
     def test_google_art_returns_no_result_when_error_received(self):
-<<<<<<< HEAD
         album = test.Bag(albumartist="some artist", album="some album")
-        json = b'{"error": {"errors": [{"reason": "some reason"}]}}'
-=======
-        album = _common.Bag(albumartist="some artist", album="some album")
         json = '{"error": {"errors": [{"reason": "some reason"}]}}'
->>>>>>> 93e510c1
         self.mock_response(fetchart.GoogleImages.URL, json)
         with self.assertRaises(StopIteration):
             next(self.source.get(album, self.extra))
 
     def test_google_art_returns_no_result_with_malformed_response(self):
-<<<<<<< HEAD
         album = test.Bag(albumartist="some artist", album="some album")
-        json = b"""bla blup"""
-=======
-        album = _common.Bag(albumartist="some artist", album="some album")
         json = """bla blup"""
->>>>>>> 93e510c1
         self.mock_response(fetchart.GoogleImages.URL, json)
         with self.assertRaises(StopIteration):
             next(self.source.get(album, self.extra))
@@ -436,13 +390,8 @@
         super(ArtImporterTest, self).setUp()
 
         # Mock the album art fetcher to always return our test file.
-<<<<<<< HEAD
-        self.art_file = os.path.join(self.temp_dir, 'tmpcover.jpg')
+        self.art_file = os.path.join(self.temp_dir, b'tmpcover.jpg')
         self.touch(self.art_file)
-=======
-        self.art_file = os.path.join(self.temp_dir, b'tmpcover.jpg')
-        _common.touch(self.art_file)
->>>>>>> 93e510c1
         self.old_afa = self.plugin.art_for_album
         self.afa_response = fetchart.Candidate(logger, path=self.art_file)
 
@@ -455,15 +404,9 @@
         self.libpath = os.path.join(self.temp_dir, 'tmplib.blb')
         self.libdir = os.path.join(self.temp_dir, 'tmplib')
         os.mkdir(self.libdir)
-<<<<<<< HEAD
-        os.mkdir(os.path.join(self.libdir, 'album'))
-        itempath = os.path.join(self.libdir, 'album', 'test.mp3')
-        shutil.copyfile(os.path.join(test.RSRC, 'full.mp3'), itempath)
-=======
         os.mkdir(os.path.join(self.libdir, b'album'))
         itempath = os.path.join(self.libdir, b'album', b'test.mp3')
-        shutil.copyfile(os.path.join(_common.RSRC, b'full.mp3'), itempath)
->>>>>>> 93e510c1
+        shutil.copyfile(os.path.join(test.RSRC, b'full.mp3'), itempath)
         self.lib = library.Library(self.libpath)
         self.i = self.create_item()
         self.i.path = itempath
@@ -487,7 +430,6 @@
         self.task.set_choice(AlbumMatch(0, info, {}, set(), set()))
 
     def tearDown(self):
-        self.lib._connection().close()
         super(ArtImporterTest, self).tearDown()
         self.plugin.art_for_album = self.old_afa
 
@@ -557,15 +499,9 @@
     configuration (e.g., minwidth, enforce_ratio)
     """
 
-<<<<<<< HEAD
-    IMG_225x225 = os.path.join(test.RSRC, 'abbey.jpg')
-    IMG_348x348 = os.path.join(test.RSRC, 'abbey-different.jpg')
-    IMG_500x490 = os.path.join(test.RSRC, 'abbey-similar.jpg')
-=======
-    IMG_225x225 = os.path.join(_common.RSRC, b'abbey.jpg')
-    IMG_348x348 = os.path.join(_common.RSRC, b'abbey-different.jpg')
-    IMG_500x490 = os.path.join(_common.RSRC, b'abbey-similar.jpg')
->>>>>>> 93e510c1
+    IMG_225x225 = os.path.join(test.RSRC, b'abbey.jpg')
+    IMG_348x348 = os.path.join(test.RSRC, b'abbey-different.jpg')
+    IMG_500x490 = os.path.join(test.RSRC, b'abbey-similar.jpg')
 
     def setUp(self):
         super(ArtForAlbumTest, self).setUp()
