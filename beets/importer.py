--- conflicted
+++ resolved
@@ -663,7 +663,6 @@
             ))
             self.replaced_items[item] = dup_items
             for dup_item in dup_items:
-<<<<<<< HEAD
                 if (not dup_item.album_id or
                         dup_item.album_id in replaced_album_ids):
                     continue
@@ -706,13 +705,9 @@
         """
         for item in self.imported_items():
             for dup_item in self.replaced_items[item]:
-                log.debug('replacing item %i: %s' %
-                          (dup_item.id, displayable_path(item.path)))
-=======
                 log.debug(u'replacing item {0}: {1}'
                           .format(dup_item.id,
                                   displayable_path(item.path)))
->>>>>>> 582dbf6b
                 dup_item.remove()
         log.debug(u'{0} of {1} items replaced'
                   .format(len(self.replaced_items),
