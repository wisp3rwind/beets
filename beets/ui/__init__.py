# This file is part of beets.
# Copyright 2015, Adrian Sampson.
#
# Permission is hereby granted, free of charge, to any person obtaining
# a copy of this software and associated documentation files (the
# "Software"), to deal in the Software without restriction, including
# without limitation the rights to use, copy, modify, merge, publish,
# distribute, sublicense, and/or sell copies of the Software, and to
# permit persons to whom the Software is furnished to do so, subject to
# the following conditions:
#
# The above copyright notice and this permission notice shall be
# included in all copies or substantial portions of the Software.

"""This module contains all of the core logic for beets' command-line
interface. To invoke the CLI, just call beets.ui.main(). The actual
CLI commands are implemented in the ui.commands module.
"""

from __future__ import (division, absolute_import, print_function,
                        unicode_literals)

import locale
import optparse
import textwrap
import sys
from difflib import SequenceMatcher
import sqlite3
import errno
import re
import struct
import traceback
import os.path

from beets import logging
from beets import library
from beets import plugins
from beets import util
from beets.util.functemplate import Template
from beets import config
from beets.util import confit
from beets.autotag import mb
from beets.dbcore import query as db_query

# On Windows platforms, use colorama to support "ANSI" terminal colors.
if sys.platform == b'win32':
    try:
        import colorama
    except ImportError:
        pass
    else:
        colorama.init()


log = logging.getLogger('beets')
if not log.handlers:
    log.addHandler(logging.StreamHandler())
log.propagate = False  # Don't propagate to root handler.


PF_KEY_QUERIES = {
    'comp': 'comp:true',
    'singleton': 'singleton:true',
}


class UserError(Exception):
    """UI exception. Commands should throw this in order to display
    nonrecoverable errors to the user.
    """


# Utilities.

def _encoding():
    """Tries to guess the encoding used by the terminal."""
    # Configured override?
    encoding = config['terminal_encoding'].get()
    if encoding:
        return encoding

    # Determine from locale settings.
    try:
        return locale.getdefaultlocale()[1] or 'utf8'
    except ValueError:
        # Invalid locale environment variable setting. To avoid
        # failing entirely for no good reason, assume UTF-8.
        return 'utf8'


def decargs(arglist):
    """Given a list of command-line argument bytestrings, attempts to
    decode them to Unicode strings.
    """
    return [s.decode(_encoding()) for s in arglist]


def print_(*strings):
    """Like print, but rather than raising an error when a character
    is not in the terminal's encoding's character set, just silently
    replaces it.

    If the arguments are strings then they're expected to share the same type:
    either bytes or unicode.
    """
    if strings:
        if isinstance(strings[0], unicode):
            txt = u' '.join(strings)
        else:
            txt = b' '.join(strings)
    else:
        txt = u''
    if isinstance(txt, unicode):
        txt = txt.encode(_encoding(), 'replace')
    print(txt)


def input_(prompt=None):
    """Like `raw_input`, but decodes the result to a Unicode string.
    Raises a UserError if stdin is not available. The prompt is sent to
    stdout rather than stderr. A printed between the prompt and the
    input cursor.
    """
    # raw_input incorrectly sends prompts to stderr, not stdout, so we
    # use print() explicitly to display prompts.
    # http://bugs.python.org/issue1927
    if prompt:
        if isinstance(prompt, unicode):
            prompt = prompt.encode(_encoding(), 'replace')
        print(prompt, end=' ')

    try:
        resp = raw_input()
    except EOFError:
        raise UserError('stdin stream ended while input required')

    return resp.decode(sys.stdin.encoding or 'utf8', 'ignore')


def input_options(options, require=False, prompt=None, fallback_prompt=None,
                  numrange=None, default=None, max_width=72):
    """Prompts a user for input. The sequence of `options` defines the
    choices the user has. A single-letter shortcut is inferred for each
    option; the user's choice is returned as that single, lower-case
    letter. The options should be provided as lower-case strings unless
    a particular shortcut is desired; in that case, only that letter
    should be capitalized.

    By default, the first option is the default. `default` can be provided to
    override this. If `require` is provided, then there is no default. The
    prompt and fallback prompt are also inferred but can be overridden.

    If numrange is provided, it is a pair of `(high, low)` (both ints)
    indicating that, in addition to `options`, the user may enter an
    integer in that inclusive range.

    `max_width` specifies the maximum number of columns in the
    automatically generated prompt string.
    """
    # Assign single letters to each option. Also capitalize the options
    # to indicate the letter.
    letters = {}
    display_letters = []
    capitalized = []
    first = True
    for option in options:
        # Is a letter already capitalized?
        for letter in option:
            if letter.isalpha() and letter.upper() == letter:
                found_letter = letter
                break
        else:
            # Infer a letter.
            for letter in option:
                if not letter.isalpha():
                    continue  # Don't use punctuation.
                if letter not in letters:
                    found_letter = letter
                    break
            else:
                raise ValueError('no unambiguous lettering found')

        letters[found_letter.lower()] = option
        index = option.index(found_letter)

        # Mark the option's shortcut letter for display.
        if not require and (
            (default is None and not numrange and first) or
            (isinstance(default, basestring) and
             found_letter.lower() == default.lower())):
            # The first option is the default; mark it.
            show_letter = '[%s]' % found_letter.upper()
            is_default = True
        else:
            show_letter = found_letter.upper()
            is_default = False

        # Colorize the letter shortcut.
        show_letter = colorize('action_default' if is_default else 'action',
                               show_letter)

        # Insert the highlighted letter back into the word.
        capitalized.append(
            option[:index] + show_letter + option[index + 1:]
        )
        display_letters.append(found_letter.upper())

        first = False

    # The default is just the first option if unspecified.
    if require:
        default = None
    elif default is None:
        if numrange:
            default = numrange[0]
        else:
            default = display_letters[0].lower()

    # Make a prompt if one is not provided.
    if not prompt:
        prompt_parts = []
        prompt_part_lengths = []
        if numrange:
            if isinstance(default, int):
<<<<<<< HEAD
                default_name = unicode(default)
                default_name = colorize('turquoise', default_name)
=======
                default_name = str(default)
                default_name = colorize('action_default', default_name)
>>>>>>> 0947b8f2
                tmpl = '# selection (default %s)'
                prompt_parts.append(tmpl % default_name)
                prompt_part_lengths.append(len(tmpl % unicode(default)))
            else:
                prompt_parts.append('# selection')
                prompt_part_lengths.append(len(prompt_parts[-1]))
        prompt_parts += capitalized
        prompt_part_lengths += [len(s) for s in options]

        # Wrap the query text.
        prompt = ''
        line_length = 0
        for i, (part, length) in enumerate(zip(prompt_parts,
                                               prompt_part_lengths)):
            # Add punctuation.
            if i == len(prompt_parts) - 1:
                part += '?'
            else:
                part += ','
            length += 1

            # Choose either the current line or the beginning of the next.
            if line_length + length + 1 > max_width:
                prompt += '\n'
                line_length = 0

            if line_length != 0:
                # Not the beginning of the line; need a space.
                part = ' ' + part
                length += 1

            prompt += part
            line_length += length

    # Make a fallback prompt too. This is displayed if the user enters
    # something that is not recognized.
    if not fallback_prompt:
        fallback_prompt = 'Enter one of '
        if numrange:
            fallback_prompt += '%i-%i, ' % numrange
        fallback_prompt += ', '.join(display_letters) + ':'

    resp = input_(prompt)
    while True:
        resp = resp.strip().lower()

        # Try default option.
        if default is not None and not resp:
            resp = default

        # Try an integer input if available.
        if numrange:
            try:
                resp = int(resp)
            except ValueError:
                pass
            else:
                low, high = numrange
                if low <= resp <= high:
                    return resp
                else:
                    resp = None

        # Try a normal letter input.
        if resp:
            resp = resp[0]
            if resp in letters:
                return resp

        # Prompt for new input.
        resp = input_(fallback_prompt)


def input_yn(prompt, require=False):
    """Prompts the user for a "yes" or "no" response. The default is
    "yes" unless `require` is `True`, in which case there is no default.
    """
    sel = input_options(
        ('y', 'n'), require, prompt, 'Enter Y or N:'
    )
    return sel == 'y'


def human_bytes(size):
    """Formats size, a number of bytes, in a human-readable way."""
    suffices = ['B', 'KB', 'MB', 'GB', 'TB', 'PB', 'EB', 'ZB', 'YB', 'HB']
    for suffix in suffices:
        if size < 1024:
            return "%3.1f %s" % (size, suffix)
        size /= 1024.0
    return "big"


def human_seconds(interval):
    """Formats interval, a number of seconds, as a human-readable time
    interval using English words.
    """
    units = [
        (1, 'second'),
        (60, 'minute'),
        (60, 'hour'),
        (24, 'day'),
        (7, 'week'),
        (52, 'year'),
        (10, 'decade'),
    ]
    for i in range(len(units) - 1):
        increment, suffix = units[i]
        next_increment, _ = units[i + 1]
        interval /= float(increment)
        if interval < next_increment:
            break
    else:
        # Last unit.
        increment, suffix = units[-1]
        interval /= float(increment)

    return "%3.1f %ss" % (interval, suffix)


def human_seconds_short(interval):
    """Formats a number of seconds as a short human-readable M:SS
    string.
    """
    interval = int(interval)
    return u'%i:%02i' % (interval // 60, interval % 60)


# ANSI terminal colorization code heavily inspired by pygments:
# http://dev.pocoo.org/hg/pygments-main/file/b2deea5b5030/pygments/console.py
# (pygments is by Tim Hatch, Armin Ronacher, et al.)
COLOR_ESCAPE = "\x1b["
DARK_COLORS = ["black", "darkred", "darkgreen", "brown", "darkblue",
               "purple", "teal", "lightgray"]
LIGHT_COLORS = ["darkgray", "red", "green", "yellow", "blue",
                "fuchsia", "turquoise", "white"]
RESET_COLOR = COLOR_ESCAPE + "39;49;00m"

# These abstract COLOR_NAMES are lazily mapped on to the actual color in COLORS
# as they are defined in the configuration files, see function: colorize
COLOR_NAMES = ['text_success', 'text_warning', 'text_error', 'text_highlight',
               'text_highlight_minor', 'action_default', 'action']
COLORS = None


def _colorize(color, text):
    """Returns a string that prints the given text in the given color
    in a terminal that is ANSI color-aware. The color must be something
    in DARK_COLORS or LIGHT_COLORS.
    """
    if color in DARK_COLORS:
        escape = COLOR_ESCAPE + "%im" % (DARK_COLORS.index(color) + 30)
    elif color in LIGHT_COLORS:
        escape = COLOR_ESCAPE + "%i;01m" % (LIGHT_COLORS.index(color) + 30)
    else:
        raise ValueError('no such color %s', color)
    return escape + text + RESET_COLOR


def colorize(color_name, text):
    """Colorize text if colored output is enabled. (Like _colorize but
    conditional.)
    """
    if config['ui']['color']:
        global COLORS
        if not COLORS:
            COLORS = dict((name, config['ui']['colors'][name].get(unicode))
                          for name in COLOR_NAMES)
        # In case a 3rd party plugin is still passing the actual color ('red')
        # instead of the abstract color name ('text_error')
        color = COLORS.get(color_name)
        if not color:
            log.debug(u'Invalid color_name: {0}', color_name)
            color = color_name
        return _colorize(color, text)
    else:
        return text


def _colordiff(a, b, highlight='text_highlight',
               minor_highlight='text_highlight_minor'):
    """Given two values, return the same pair of strings except with
    their differences highlighted in the specified color. Strings are
    highlighted intelligently to show differences; other values are
    stringified and highlighted in their entirety.
    """
    if not isinstance(a, basestring) or not isinstance(b, basestring):
        # Non-strings: use ordinary equality.
        a = unicode(a)
        b = unicode(b)
        if a == b:
            return a, b
        else:
            return colorize(highlight, a), colorize(highlight, b)

    if isinstance(a, bytes) or isinstance(b, bytes):
        # A path field.
        a = util.displayable_path(a)
        b = util.displayable_path(b)

    a_out = []
    b_out = []

    matcher = SequenceMatcher(lambda x: False, a, b)
    for op, a_start, a_end, b_start, b_end in matcher.get_opcodes():
        if op == 'equal':
            # In both strings.
            a_out.append(a[a_start:a_end])
            b_out.append(b[b_start:b_end])
        elif op == 'insert':
            # Right only.
            b_out.append(colorize(highlight, b[b_start:b_end]))
        elif op == 'delete':
            # Left only.
            a_out.append(colorize(highlight, a[a_start:a_end]))
        elif op == 'replace':
            # Right and left differ. Colorise with second highlight if
            # it's just a case change.
            if a[a_start:a_end].lower() != b[b_start:b_end].lower():
                color = highlight
            else:
                color = minor_highlight
            a_out.append(colorize(color, a[a_start:a_end]))
            b_out.append(colorize(color, b[b_start:b_end]))
        else:
            assert(False)

    return u''.join(a_out), u''.join(b_out)


def colordiff(a, b, highlight='text_highlight'):
    """Colorize differences between two values if color is enabled.
    (Like _colordiff but conditional.)
    """
    if config['ui']['color']:
        return _colordiff(a, b, highlight)
    else:
        return unicode(a), unicode(b)


def get_path_formats(subview=None):
    """Get the configuration's path formats as a list of query/template
    pairs.
    """
    path_formats = []
    subview = subview or config['paths']
    for query, view in subview.items():
        query = PF_KEY_QUERIES.get(query, query)  # Expand common queries.
        path_formats.append((query, Template(view.get(unicode))))
    return path_formats


def get_replacements():
    """Confit validation function that reads regex/string pairs.
    """
    replacements = []
    for pattern, repl in config['replace'].get(dict).items():
        repl = repl or ''
        try:
            replacements.append((re.compile(pattern), repl))
        except re.error:
            raise UserError(
                u'malformed regular expression in replace: {0}'.format(
                    pattern
                )
            )
    return replacements


def term_width():
    """Get the width (columns) of the terminal."""
    fallback = config['ui']['terminal_width'].get(int)

    # The fcntl and termios modules are not available on non-Unix
    # platforms, so we fall back to a constant.
    try:
        import fcntl
        import termios
    except ImportError:
        return fallback

    try:
        buf = fcntl.ioctl(0, termios.TIOCGWINSZ, ' ' * 4)
    except IOError:
        return fallback
    try:
        height, width = struct.unpack(b'hh', buf)
    except struct.error:
        return fallback
    return width


FLOAT_EPSILON = 0.01


def _field_diff(field, old, new):
    """Given two Model objects, format their values for `field` and
    highlight changes among them. Return a human-readable string. If the
    value has not changed, return None instead.
    """
    oldval = old.get(field)
    newval = new.get(field)

    # If no change, abort.
    if isinstance(oldval, float) and isinstance(newval, float) and \
            abs(oldval - newval) < FLOAT_EPSILON:
        return None
    elif oldval == newval:
        return None

    # Get formatted values for output.
    oldstr = old.formatted().get(field, u'')
    newstr = new.formatted().get(field, u'')

    # For strings, highlight changes. For others, colorize the whole
    # thing.
    if isinstance(oldval, basestring):
        oldstr, newstr = colordiff(oldval, newstr)
    else:
        oldstr = colorize('text_error', oldstr)
        newstr = colorize('text_error', newstr)

    return u'{0} -> {1}'.format(oldstr, newstr)


def show_model_changes(new, old=None, fields=None, always=False):
    """Given a Model object, print a list of changes from its pristine
    version stored in the database. Return a boolean indicating whether
    any changes were found.

    `old` may be the "original" object to avoid using the pristine
    version from the database. `fields` may be a list of fields to
    restrict the detection to. `always` indicates whether the object is
    always identified, regardless of whether any changes are present.
    """
    old = old or new._db._get(type(new), new.id)

    # Build up lines showing changed fields.
    changes = []
    for field in old:
        # Subset of the fields. Never show mtime.
        if field == 'mtime' or (fields and field not in fields):
            continue

        # Detect and show difference for this field.
        line = _field_diff(field, old, new)
        if line:
            changes.append(u'  {0}: {1}'.format(field, line))

    # New fields.
    for field in set(new) - set(old):
        if fields and field not in fields:
            continue

        changes.append(u'  {0}: {1}'.format(
            field,
            colorize('text_highlight', new.formatted()[field])
        ))

    # Print changes.
    if changes or always:
        print_(format(old))
    if changes:
        print_(u'\n'.join(changes))

    return bool(changes)


# Subcommand parsing infrastructure.
#
# This is a fairly generic subcommand parser for optparse. It is
# maintained externally here:
# http://gist.github.com/462717
# There you will also find a better description of the code and a more
# succinct example program.

class Subcommand(object):
    """A subcommand of a root command-line application that may be
    invoked by a SubcommandOptionParser.
    """
    def __init__(self, name, parser=None, help='', aliases=(), hide=False):
        """Creates a new subcommand. name is the primary way to invoke
        the subcommand; aliases are alternate names. parser is an
        OptionParser responsible for parsing the subcommand's options.
        help is a short description of the command. If no parser is
        given, it defaults to a new, empty OptionParser.
        """
        self.name = name
        self.parser = parser or optparse.OptionParser()
        self.aliases = aliases
        self.help = help
        self.hide = hide
        self._root_parser = None

    def print_help(self):
        self.parser.print_help()

    def parse_args(self, args):
        return self.parser.parse_args(args)

    @property
    def root_parser(self):
        return self._root_parser

    @root_parser.setter
    def root_parser(self, root_parser):
        self._root_parser = root_parser
        self.parser.prog = '{0} {1}'.format(
            root_parser.get_prog_name().decode('utf8'), self.name)


class SubcommandsOptionParser(optparse.OptionParser):
    """A variant of OptionParser that parses subcommands and their
    arguments.
    """

    def __init__(self, *args, **kwargs):
        """Create a new subcommand-aware option parser. All of the
        options to OptionParser.__init__ are supported in addition
        to subcommands, a sequence of Subcommand objects.
        """
        # A more helpful default usage.
        if 'usage' not in kwargs:
            kwargs['usage'] = """
  %prog COMMAND [ARGS...]
  %prog help COMMAND"""
        kwargs['add_help_option'] = False

        # Super constructor.
        optparse.OptionParser.__init__(self, *args, **kwargs)

        # Our root parser needs to stop on the first unrecognized argument.
        self.disable_interspersed_args()

        self.subcommands = []

    def add_subcommand(self, *cmds):
        """Adds a Subcommand object to the parser's list of commands.
        """
        for cmd in cmds:
            cmd.root_parser = self
            self.subcommands.append(cmd)

    # Add the list of subcommands to the help message.
    def format_help(self, formatter=None):
        # Get the original help message, to which we will append.
        out = optparse.OptionParser.format_help(self, formatter)
        if formatter is None:
            formatter = self.formatter

        # Subcommands header.
        result = ["\n"]
        result.append(formatter.format_heading('Commands'))
        formatter.indent()

        # Generate the display names (including aliases).
        # Also determine the help position.
        disp_names = []
        help_position = 0
        subcommands = [c for c in self.subcommands if not c.hide]
        subcommands.sort(key=lambda c: c.name)
        for subcommand in subcommands:
            name = subcommand.name
            if subcommand.aliases:
                name += ' (%s)' % ', '.join(subcommand.aliases)
            disp_names.append(name)

            # Set the help position based on the max width.
            proposed_help_position = len(name) + formatter.current_indent + 2
            if proposed_help_position <= formatter.max_help_position:
                help_position = max(help_position, proposed_help_position)

        # Add each subcommand to the output.
        for subcommand, name in zip(subcommands, disp_names):
            # Lifted directly from optparse.py.
            name_width = help_position - formatter.current_indent - 2
            if len(name) > name_width:
                name = "%*s%s\n" % (formatter.current_indent, "", name)
                indent_first = help_position
            else:
                name = "%*s%-*s  " % (formatter.current_indent, "",
                                      name_width, name)
                indent_first = 0
            result.append(name)
            help_width = formatter.width - help_position
            help_lines = textwrap.wrap(subcommand.help, help_width)
            result.append("%*s%s\n" % (indent_first, "", help_lines[0]))
            result.extend(["%*s%s\n" % (help_position, "", line)
                           for line in help_lines[1:]])
        formatter.dedent()

        # Concatenate the original help message with the subcommand
        # list.
        return out + "".join(result)

    def _subcommand_for_name(self, name):
        """Return the subcommand in self.subcommands matching the
        given name. The name may either be the name of a subcommand or
        an alias. If no subcommand matches, returns None.
        """
        for subcommand in self.subcommands:
            if name == subcommand.name or \
               name in subcommand.aliases:
                return subcommand
        return None

    def parse_global_options(self, args):
        """Parse options up to the subcommand argument. Returns a tuple
        of the options object and the remaining arguments.
        """
        options, subargs = self.parse_args(args)

        # Force the help command
        if options.help:
            subargs = ['help']
        elif options.version:
            subargs = ['version']
        return options, subargs

    def parse_subcommand(self, args):
        """Given the `args` left unused by a `parse_global_options`,
        return the invoked subcommand, the subcommand options, and the
        subcommand arguments.
        """
        # Help is default command
        if not args:
            args = ['help']

        cmdname = args.pop(0)
        subcommand = self._subcommand_for_name(cmdname)
        if not subcommand:
            raise UserError("unknown command '{0}'".format(cmdname))

        suboptions, subargs = subcommand.parse_args(args)
        return subcommand, suboptions, subargs


optparse.Option.ALWAYS_TYPED_ACTIONS += ('callback',)


def vararg_callback(option, opt_str, value, parser):
    """Callback for an option with variable arguments.
    Manually collect arguments right of a callback-action
    option (ie. with action="callback"), and add the resulting
    list to the destination var.

    Usage:
    parser.add_option("-c", "--callback", dest="vararg_attr",
                      action="callback", callback=vararg_callback)

    Details:
    http://docs.python.org/2/library/optparse.html#callback-example-6-variable
    -arguments
    """
    value = [value]

    def floatable(str):
        try:
            float(str)
            return True
        except ValueError:
            return False

    for arg in parser.rargs:
        # stop on --foo like options
        if arg[:2] == "--" and len(arg) > 2:
            break
        # stop on -a, but not on -3 or -3.0
        if arg[:1] == "-" and len(arg) > 1 and not floatable(arg):
            break
        value.append(arg)

    del parser.rargs[:len(value) - 1]
    setattr(parser.values, option.dest, value)


# The main entry point and bootstrapping.

def _load_plugins(config):
    """Load the plugins specified in the configuration.
    """
    paths = config['pluginpath'].get(confit.StrSeq(split=False))
    paths = map(util.normpath, paths)

    import beetsplug
    beetsplug.__path__ = paths + beetsplug.__path__
    # For backwards compatibility.
    sys.path += paths

    plugins.load_plugins(config['plugins'].as_str_seq())
    plugins.send("pluginload")
    return plugins


def _setup(options, lib=None):
    """Prepare and global state and updates it with command line options.

    Returns a list of subcommands, a list of plugins, and a library instance.
    """
    # Configure the MusicBrainz API.
    mb.configure()

    config = _configure(options)

    plugins = _load_plugins(config)

    # Get the default subcommands.
    from beets.ui.commands import default_commands

    subcommands = list(default_commands)
    subcommands.extend(plugins.commands())

    if lib is None:
        lib = _open_library(config)
        plugins.send("library_opened", lib=lib)
    library.Item._types = plugins.types(library.Item)
    library.Album._types = plugins.types(library.Album)

    return subcommands, plugins, lib


def _configure(options):
    """Amend the global configuration object with command line options.
    """
    # Add any additional config files specified with --config. This
    # special handling lets specified plugins get loaded before we
    # finish parsing the command line.
    if getattr(options, b'config', None) is not None:
        config_path = options.config
        del options.config
        config.set_file(config_path)
    config.set_args(options)

    # Configure the logger.
    if config['verbose'].get(bool):
        log.setLevel(logging.DEBUG)
    else:
        log.setLevel(logging.INFO)

    # Ensure compatibility with old (top-level) color configuration.
    # Deprecation msg to motivate user to switch to config['ui']['color].
    if config['color'].exists():
        log.warning(u'Warning: top-level configuration of `color` '
                    u'is deprecated. Configure color use under `ui`. '
                    u'See documentation for more info.')
        config['ui']['color'].set(config['color'].get(bool))

    config_path = config.user_config_path()
    if os.path.isfile(config_path):
        log.debug(u'user configuration: {0}',
                  util.displayable_path(config_path))
    else:
        log.debug(u'no user configuration found at {0}',
                  util.displayable_path(config_path))

    log.debug(u'data directory: {0}',
              util.displayable_path(config.config_dir()))
    return config


def _open_library(config):
    """Create a new library instance from the configuration.
    """
    dbpath = config['library'].as_filename()
    try:
        lib = library.Library(
            dbpath,
            config['directory'].as_filename(),
            get_path_formats(),
            get_replacements(),
        )
        lib.get_item(0)  # Test database connection.
    except (sqlite3.OperationalError, sqlite3.DatabaseError):
        log.debug(traceback.format_exc())
        raise UserError(u"database file {0} could not be opened".format(
            util.displayable_path(dbpath)
        ))
    log.debug(u'library database: {0}\n'
              u'library directory: {1}',
              util.displayable_path(lib.path),
              util.displayable_path(lib.directory))
    return lib


def _raw_main(args, lib=None):
    """A helper function for `main` without top-level exception
    handling.
    """
    parser = SubcommandsOptionParser()
    parser.add_option('-l', '--library', dest='library',
                      help='library database file to use')
    parser.add_option('-d', '--directory', dest='directory',
                      help="destination music directory")
    parser.add_option('-v', '--verbose', dest='verbose', action='store_true',
                      help='print debugging information')
    parser.add_option('-c', '--config', dest='config',
                      help='path to configuration file')
    parser.add_option('-h', '--help', dest='help', action='store_true',
                      help='how this help message and exit')
    parser.add_option('--version', dest='version', action='store_true',
                      help=optparse.SUPPRESS_HELP)

    options, subargs = parser.parse_global_options(args)

    # Special case for the `config --edit` command: bypass _setup so
    # that an invalid configuration does not prevent the editor from
    # starting.
    if subargs and subargs[0] == 'config' \
       and ('-e' in subargs or '--edit' in subargs):
        from beets.ui.commands import config_edit
        return config_edit()

    subcommands, plugins, lib = _setup(options, lib)
    parser.add_subcommand(*subcommands)

    subcommand, suboptions, subargs = parser.parse_subcommand(subargs)
    subcommand.func(lib, suboptions, subargs)

    plugins.send('cli_exit', lib=lib)


def main(args=None):
    """Run the main command-line interface for beets. Includes top-level
    exception handlers that print friendly error messages.
    """
    try:
        _raw_main(args)
    except UserError as exc:
        message = exc.args[0] if exc.args else None
        log.error(u'error: {0}', message)
        sys.exit(1)
    except util.HumanReadableException as exc:
        exc.log(log)
        sys.exit(1)
    except library.FileOperationError as exc:
        # These errors have reasonable human-readable descriptions, but
        # we still want to log their tracebacks for debugging.
        log.debug(traceback.format_exc())
        log.error(exc)
        sys.exit(1)
    except confit.ConfigError as exc:
        log.error(u'configuration error: {0}', exc)
        sys.exit(1)
    except db_query.InvalidQueryError as exc:
        log.error(u'invalid query: {0}', exc)
        sys.exit(1)
    except IOError as exc:
        if exc.errno == errno.EPIPE:
            # "Broken pipe". End silently.
            pass
        else:
            raise
    except KeyboardInterrupt:
        # Silently ignore ^C except in verbose mode.
        log.debug(traceback.format_exc())<|MERGE_RESOLUTION|>--- conflicted
+++ resolved
@@ -222,13 +222,8 @@
         prompt_part_lengths = []
         if numrange:
             if isinstance(default, int):
-<<<<<<< HEAD
                 default_name = unicode(default)
-                default_name = colorize('turquoise', default_name)
-=======
-                default_name = str(default)
                 default_name = colorize('action_default', default_name)
->>>>>>> 0947b8f2
                 tmpl = '# selection (default %s)'
                 prompt_parts.append(tmpl % default_name)
                 prompt_part_lengths.append(len(tmpl % unicode(default)))
